## This file contains the content for LPO, LPT, and LPT "grand master" masks as functions, to be used with lpt-python-public.

import numpy as np
import xarray as xr
import scipy.ndimage
from scipy.interpolate import RegularGridInterpolator
import contourpy
from shapely.geometry import LinearRing, Polygon

import matplotlib.pyplot as plt
from netCDF4 import Dataset
import datetime as dt
import cftime
from dateutil.relativedelta import relativedelta
from context import lpt
import os
import sys
from scipy.sparse import dok_matrix, csr_matrix, find, SparseEfficiencyWarning
from multiprocessing import Pool, RLock, freeze_support
from tqdm import tqdm

import warnings
warnings.filterwarnings("ignore", category=SparseEfficiencyWarning)



##
## Initialize mask function
##
def initialize_mask_arrays(ny, nx, nt, detailed_output,
                           calc_with_accumulation_period, accumulation_hours,
                           calc_with_filter_radius):
    """
    initialize_mask_arrays(ny, nx, nt, detailed_output,
                            calc_with_accumulation_period, accumulation_hours,
                            calc_with_filter_radius)

    Initialize sparse matrices (csr_matrix) for the spatio-temporal masks.

    Each mask variable is returned as a list of 2-D sparse matrices
    of size (ny, nx), in which each entry of the list corresponds
    with a time stamp. Number of time stamps is nt.

    Which mask arrays are created depends on the other parameters:
    - If detailed_output is False, only "mask" is created. "Mask" has values of
      0 for outside, 1 for inside the filter + accumulation zone, 2 for
      within the LPO (i.e., a "core region.")
    - If detailed_output is True, up to four mask variables are created:
      + "mask_at_end_time", which is just the LPO, is always created.
      + "mask_with_accumulation" if there is an accumulation/averaging
        period > 0 and calc_with_accumulation_period is True.
      + "mask_with_filter_at_end_time" if there is a filter radius > 0
        and if calc_with_filter_radius is True.
      + "mask_with_filter_and_accumulation" the above two conditions
        both apply.
    """

    mask_arrays_shape2d = (ny, nx)

    mask_arrays = {}

    if detailed_output:
        mask_arrays['mask_at_end_time'] = [csr_matrix(mask_arrays_shape2d, dtype=np.bool_) for x in range(nt)]
        if accumulation_hours > 0 and calc_with_accumulation_period:
            mask_arrays['mask_with_accumulation'] = [csr_matrix(mask_arrays_shape2d, dtype=np.bool_) for x in range(nt)]
        if calc_with_filter_radius:
            mask_arrays['mask_with_filter_at_end_time'] = [csr_matrix(mask_arrays_shape2d, dtype=np.bool_) for x in range(nt)]
            if accumulation_hours > 0 and calc_with_accumulation_period:
                mask_arrays['mask_with_filter_and_accumulation'] = [csr_matrix(mask_arrays_shape2d, dtype=np.bool_) for x in range(nt)]
    else:
        mask_arrays['mask'] = [csr_matrix(mask_arrays_shape2d, dtype=np.uint8) for x in range(nt)]

    return mask_arrays


##
## feature spread function -- used for all of the mask functions.
##


def feature_spread_2d(array_2d, npoints, spread_value=None):

    array_2d_new = array_2d.copy()

    if type(npoints) is list:
        npx = npoints[0]
        npy = npoints[1]
    else:
        npx = 1*npoints
        npy = 1*npoints

    [circle_array_x, circle_array_y] = np.meshgrid(np.arange(-1*npx,npx+1), np.arange(-1*npy,npy+1))
    circle_array_dist = np.sqrt(np.power(circle_array_x,2) + np.power(circle_array_y * (npx/npy),2))
    circle_array_mask = (circle_array_dist < (npx + 0.1)).astype(np.double)
    circle_array_mask = circle_array_mask / np.sum(circle_array_mask)

    ## Loop over the times.
    ## For each time, use the convolution to "spread out" the effect of each time's field.
    ## (I tried using 3-D convolution here, but it took almost twice as much memory
    ##  and was slightly SLOWER than this method.)
    unique_values = np.unique(array_2d)
    unique_values = unique_values[unique_values > 0]  #take out zero -- it is not a feature.
    for this_value in unique_values:
        starting_mask = (array_2d == this_value).astype(np.double)
        binary_dilation_mask = array_2d < 0.1 #starting_mask < 0.1
        starting_mask_spread = scipy.ndimage.binary_dilation(starting_mask,structure=circle_array_mask, iterations=1, mask=binary_dilation_mask)
        new_feature_mask = np.logical_and(starting_mask_spread > 0.001, binary_dilation_mask)
        if spread_value is None:
            array_2d_new[new_feature_mask] = this_value
        else:
            array_2d_new[new_feature_mask] = spread_value

    return array_2d_new


def feature_spread(data, npoints, spread_value=None, nproc=1):

    ## Use the binary dilation technique to expand the mask "array_in" a radius of np points.
    ## For this purpose, it takes a 3-D array with the first entry being time.

    with Pool(nproc) as p:
        r = p.starmap(
            feature_spread_2d,
            tqdm([(x.toarray(), npoints, spread_value) for x in data]),
            chunksize=1
            )

    data_new = [csr_matrix(x) for x in r]

    return data_new


def back_to_orig_res(array_2d_reduced, S_orig, reduce_res_factor):
    """
    array_2d_reduced: The coarsened grid data. 2-d Numpy array.
    S_orig: The size of the original grid.
    reduce_res_factor: The factor used for reducing the resolution.
    """

    S = array_2d_reduced.shape

    ## Array of Indices
    x = np.repeat(np.arange(S[1], dtype=np.int32), reduce_res_factor)
    y = np.repeat(np.arange(S[0], dtype=np.int32), reduce_res_factor)
    X, Y = np.meshgrid(x, y)

    ## Apply array of indices.
    array_2d_new0 = array_2d_reduced[Y, X]

    ## Keep only the size I need.
    array_2d_new = array_2d_new0[0:S_orig[0], 0:S_orig[1]]

    return array_2d_new


def feature_spread_reduce_res(data, npoints, spread_value=None, reduce_res_factor=5, nproc=1):
    ## Use the binary dilation technique to expand the mask "array_in" a radius of np points.
    ## For this purpose, it takes a 3-D array with the first entry being time.
    ##
    ## In this version of the feature_spread function,
    ## use a reduced resolution grid then interp back to the original resolution.

    print('Feature spread with reduce_res_factor = {}'.format(reduce_res_factor))

    start_idx = max(0, int(reduce_res_factor/2)-1) # Try to get near the middle of reduce_res_factor

    with Pool(nproc) as p:
        r = p.starmap(
            feature_spread_2d,
            tqdm(
                [(x.toarray()[start_idx::reduce_res_factor,start_idx::reduce_res_factor], int(npoints/reduce_res_factor), spread_value) for x in data]
                ),
            chunksize=1
            )

    ## Interpolating the coarsened data to the original resolution grid.
    print('Interpolate back to original grid.')
    S = data[0].shape

    with Pool(nproc) as p2:
        r2 = p2.starmap(back_to_orig_res, tqdm([(x2, S, reduce_res_factor) for x2 in r]))

    data_new = [csr_matrix(x3) for x3 in r2]

    return data_new




def get_mask_type_list(mask_arrays):

    mask_type_list = [*mask_arrays]
    mask_type_list = [x for x in mask_type_list if 'mask' in x]
    return mask_type_list


def get_masked_rain_at_time(this_dt, this_mask_array, multiply_factor, dataset_dict):

    #### Fill in values by time. Multiply rain field by applicable mask (0 and 1 values).
    precip = np.nan_to_num(
        lpt.readdata.readdata(this_dt,
                              dataset_dict,
                              verbose=False)['data'][:],   # Override verbose
                              nan=0.0) * multiply_factor
    precip[precip < -0.01] = 0.0
    precip[this_mask_array.toarray() < 0.5] = 0.0

    return csr_matrix(precip)


def add_masked_rain_rates(mask_array, mask_times, multiply_factor, dataset_dict, nproc=1):

    ## Parallelize in time.
    with Pool(nproc) as p:
        mask_array_new = p.starmap(get_masked_rain_at_time, tqdm([(mask_times[tt],
                                    mask_array[tt],
                                    multiply_factor,
                                    dataset_dict) for tt in range(len(mask_times))]))

    return mask_array_new


def get_volrain_at_time(this_dt, this_mask_array, multiply_factor, AREA, dataset_dict):

    ## Initialize
    this_volrain = {}

    mask_type_list = get_mask_type_list(this_mask_array)

    ## Get rain
    try:
        RAIN = lpt.readdata.readdata(this_dt, dataset_dict, verbose=False) # Override verbose

        precip = RAIN['data'][:] * multiply_factor / 24.0  # Assuming LPT analysis is in mm/day, get mm/h.
        precip[~np.isfinite(precip)] = 0.0
        precip[precip < -0.01] = 0.0

        
        ## Global
        this_volrain['volrain_global_tser'] = np.sum(precip * AREA)

        ## Masked
        for field in mask_type_list:
            this_mask = this_mask_array[field].toarray()
            this_mask[this_mask > 0] = 1.0
            precip_masked = precip * this_mask
            this_volrain[field.replace('mask','volrain')+'_tser'] = np.sum(precip_masked * AREA)

    ## If there is a problem reading the rain file (missint or corrupt), return NaN.
    except:
        this_volrain['volrain_global_tser'] = np.nan
        for field in mask_type_list:
            this_volrain[field.replace('mask','volrain')+'_tser'] = np.nan
            
    return this_volrain


def mask_calc_volrain(mask_times,interval_hours,multiply_factor,AREA,mask_arrays, dataset_dict, nproc=1):

    this_volrain = {}
    mask_type_list = [*mask_arrays]
    mask_type_list = [x for x in mask_type_list if 'mask' in x]

    #### Initialize
    VOLRAIN = {}

    ## Global
    VOLRAIN['volrain_global'] = 0.0
    VOLRAIN['volrain_global_tser'] = np.nan * np.zeros(len(mask_times))

    #### Fill in values by time. Multiply rain field by applicable mask (0 and 1 values).
    with Pool(nproc) as p:
        r = p.starmap(get_volrain_at_time,
                      tqdm([(mask_times[tt], 
                             {key:value[tt] for (key,value) in mask_arrays.items()}, 
                             multiply_factor, AREA, dataset_dict) for tt in range(len(mask_times))]))

    ## Put the outputs into lists for output.
    VOLRAIN['volrain_global_tser'] = [x['volrain_global_tser'] for x in r]
    VOLRAIN['volrain_global'] = np.nansum(VOLRAIN['volrain_global_tser'])*interval_hours

    ## Masked
    for field in mask_type_list:
        if not 'with_rain' in field:   # Skip the ones that are masked rain rates.
            VOLRAIN[field.replace('mask','volrain')+'_tser'] = [x[field.replace('mask','volrain')+'_tser'] for x in r]
            VOLRAIN[field.replace('mask','volrain')] = np.nansum(VOLRAIN[field.replace('mask','volrain')+'_tser'])*interval_hours

    return VOLRAIN


def add_mask_var_to_netcdf(fn, mask_var_name, data, memory_target_mb = 1000, data_mask = None):
    """
    Append a 3-D mask variable to a NetCDF file.
    FILE MUST EXIST AND HAVE mask_var DEFINED!!!
    add_mask_var_to_netcdf(DS, mask_var, data, dims=('time','lat','lon'))

    For very large mask arrays, writing all at once may consume all the system memory!
    Therefore, we write the data in batches. The batch size is determined based on
    the specified memory target for writing.

    Inputs:
        fn        is a netCDF4.Dataset file object.
        mask_var  is a string for the variable name.
        data      is the data to use.
        memory_target_mb  is memory target for writing to file.
    Outputs:
        -- None --
    """

    ## Figure out how many times I can write at once to honor memory target.
    F = data[0].toarray()
    memory_of_dense_single_time = F.size * F.itemsize / (1024*1024)

    ## Use a factor of two here as memory is used both when:
    ## -- Constructing the dense array from sparse arrays.
    ## -- Writing to the NetCDF file.
    batch_n_time = max(1,int(np.floor(memory_target_mb/(2*memory_of_dense_single_time))))

    for tt1 in range(0,len(data),batch_n_time):
        with Dataset(fn, 'r+') as DS:
            tt2 = min(tt1 + batch_n_time, len(data))
            if 'with_rain' in mask_var_name:
                if data_mask == None:
                    data_to_write = np.array([data[tt].toarray() for tt in range(tt1,tt2)], dtype=np.float32)
                else:
                    data_to_write = np.array([data[tt].toarray() for tt in range(tt1,tt2)], dtype=np.float32)
                    data_to_write[np.logical_not(np.array([data_mask[tt].toarray() for tt in range(tt1,tt2)], dtype=np.float32))] = np.nan
                DS[mask_var_name][tt1:tt2,:,:] = data_to_write

            else:
                if mask_var_name == 'mask':
                    DS[mask_var_name][tt1:tt2,:,:] = np.array([data[tt].toarray() for tt in range(tt1,tt2)], dtype='int')
                else:
                    DS[mask_var_name][tt1:tt2,:,:] = np.array([data[tt].toarray() for tt in range(tt1,tt2)], dtype='bool_')


def add_volrain_to_netcdf(DS, volrain_var_sum, data_sum
        , volrain_var_tser, data_tser, sum_dims=('n',), tser_dims=('time',)
        , fill_value = -999):
    """
    Add sum and time series volrain to a NetCDF file.
    add_volrain_to_netcdf(DS, volrain_var_sum, data_sum
        , volrain_var_tser, data_tser, tser_dims=('time',))

    Inputs:
        DS                is a netCDF4.Dataset file object.
        volrain_var_sum   is a string for the volrain sum variable name.
        data_sum          is the volrain sum data to use.
        sum_dims          is a tuple of dimension names for sum data. Default: ('n',)
        volrain_var_tser  is a string for the volrain time series variable name.
        data_tser         is the volrain time series data to use.
        tser_dims         is a tuple of dimension names for time series. Default: ('time',)
    Outputs:
        -- None --
    """


    ## Sum
    DS.createVariable(volrain_var_sum,'f4',sum_dims,fill_value=fill_value)
    DS[volrain_var_sum][:] = data_sum
    DS[volrain_var_sum].setncatts({'units':'mm - km2','description':'Time Integrated Volumetric Rain','description':'Volumetric rain (sum of area * raw rain rate).'})
    ## Time Series
    DS.createVariable(volrain_var_tser,'f4',tser_dims,fill_value=fill_value)
    DS[volrain_var_tser][:] = data_tser
    DS[volrain_var_tser].setncatts({'units':'mm - km2','description':'Time Series of Volumetric Rain','description':'Volumetric rain (sum of area * raw rain rate).'})


################################################################################
################################################################################
################################################################################
###########  calc_lpo_mask #####################################################
################################################################################
################################################################################
################################################################################

def calc_lpo_mask(dt_begin, dt_end, interval_hours, accumulation_hours = 0, filter_stdev = 0
    , lp_objects_dir = '.', lp_objects_fn_format='objects_%Y%m%d%H.nc', mask_output_dir = '.'
    , detailed_output = False
    , include_rain_rates=False, do_volrain=False, dataset_dict = {}
    , calc_with_filter_radius = True
    , calc_with_accumulation_period = True
    , cold_start_mode = False
    , coarse_grid_factor = 0
    , multiply_factor = 1.0
    , units = '1'
    , memory_target_mb = 1000
    , nproc = 1):

    MISSING = -999.0
    FILL_VALUE = MISSING

    """
    dt_begin, dt_end: datetime objects for the first and last times. These are END of accumulation times!
    """

    YMDH1_YMDH2 = (dt_begin.strftime('%Y%m%d%H') + '_' + dt_end.strftime('%Y%m%d%H'))

    dt1 = dt_end
    if accumulation_hours > 0 and calc_with_accumulation_period and not cold_start_mode: #Cold start mode doesn't have data before init time.
        dt0 = dt_begin - dt.timedelta(hours=accumulation_hours)
        dt_idx0 = int(accumulation_hours/interval_hours)
    else:
        dt0 = dt_begin
        dt_idx0 = 0
    duration_hours = int((dt1 - dt0).total_seconds()/3600)
    mask_times = [dt0 + dt.timedelta(hours=x) for x in range(0,duration_hours+interval_hours,interval_hours)]
    mask_arrays = None

    for dt_idx in range(dt_idx0, len(mask_times)):
        this_dt = mask_times[dt_idx]

        if dt_idx == dt_idx0 or dt_idx == len(mask_times)-1 or np.mod(dt_idx, 100) == 0:
            print(('LPO Mask: ' + this_dt.strftime('%Y%m%d%H') + ' ('+str(dt_idx)+' of '+str(len(mask_times)-1)+')'), flush=True)

        fn = (lp_objects_dir + '/' + this_dt.strftime(lp_objects_fn_format)).replace('///','/').replace('//','/')
        try:
            DS=Dataset(fn)
        except:
            print('WARNING: For LPO mask calculation, Objects file not found: ' + fn)
            continue


        ## Initialize the mask arrays dictionary if this is the first LP object.
        ## First, I need the grid information. Get this from the first LP object.
        if mask_arrays is None:
            mask_lon = DS['grid_lon'][:]
            mask_lat = DS['grid_lat'][:]
            AREA = DS['grid_area'][:]

            mask_arrays = initialize_mask_arrays(
                len(mask_lat), len(mask_lon), len(mask_times),
                detailed_output,
                calc_with_accumulation_period, accumulation_hours,
                calc_with_filter_radius)

        ##
        ## Get LP Object pixel information.
        ##
        try:
            iii = DS['pixels_x'][:].compressed()
            jjj = DS['pixels_y'][:].compressed()
            DS.close()

            ##
            ## Fill in the mask information.
            ##

            if detailed_output:
                ## For mask_at_end_time, just use the mask from the objects file.
                mask_arrays['mask_at_end_time'][dt_idx][jjj, iii] = 1

                ## For the mask with accumulation, go backwards and fill in ones.
                if accumulation_hours > 0 and calc_with_accumulation_period:
                    n_back = int(accumulation_hours/interval_hours)
                    for ttt in range(dt_idx - n_back, dt_idx+1):
                        mask_arrays['mask_with_accumulation'][ttt][jjj, iii] = 1

            else:
                # For mask > 1, apply accumulation hours, if specified.
                # This region is expanded below in "filter width spreading"
                # For the consolidated "mask" variable, I need to make sure
                # I don't set values of "2" to be "1" in future loop iterations.
                if accumulation_hours > 0:
                    n_back = int(accumulation_hours/interval_hours)
                    for ttt in range(dt_idx - n_back, dt_idx+1):
                        dummy = mask_arrays['mask'][ttt].copy()
                        dummy[jjj, iii] = 1
                        mask_arrays['mask'][ttt] = mask_arrays['mask'][ttt].maximum(dummy)

                # Set the "inner core" of the mask to 2.
                mask_arrays['mask'][dt_idx][jjj, iii] = 2

        except:
            DS.close()

    ##
    ## Do filter width spreading.
    ##

    do_filter = False
    if type(filter_stdev) is list:
        if filter_stdev[0] > 0 and (calc_with_filter_radius or detailed_output):
            do_filter = True
    else:
        if filter_stdev > 0 and (calc_with_filter_radius or detailed_output):
            do_filter = True
    if do_filter:
        print('Filter width spreading...this may take awhile.', flush=True)

        if detailed_output:

            if coarse_grid_factor > 1:
                mask_arrays['mask_with_filter_at_end_time'] = feature_spread_reduce_res(mask_arrays['mask_at_end_time'], filter_stdev, coarse_grid_factor, nproc=nproc)
            else:
                mask_arrays['mask_with_filter_at_end_time'] = feature_spread(mask_arrays['mask_at_end_time'], filter_stdev, nproc=nproc)
            if accumulation_hours > 0 and calc_with_accumulation_period:
                if coarse_grid_factor > 1:
                    mask_arrays['mask_with_filter_and_accumulation'] = feature_spread_reduce_res(mask_arrays['mask_with_accumulation'], filter_stdev, coarse_grid_factor, nproc=nproc)
                else:
                    mask_arrays['mask_with_filter_and_accumulation'] = feature_spread(mask_arrays['mask_with_accumulation'], filter_stdev, nproc=nproc)

        else:
            # Only spread the "1" region. Not "2."
            if coarse_grid_factor > 1:
                mask_arrays['mask'] = feature_spread_reduce_res(
                    mask_arrays['mask'], filter_stdev,
                    reduce_res_factor=coarse_grid_factor,
                    spread_value=1, nproc=nproc)
            else:
                mask_arrays['mask'] = feature_spread(
                    mask_arrays['mask'], filter_stdev,
                    spread_value=1, nproc=nproc)

    ## Do volumetric rain.
    if do_volrain:
        print('Now calculating the volumetric rain.', flush=True)
        VOLRAIN = mask_calc_volrain(mask_times,interval_hours,multiply_factor,AREA,mask_arrays,dataset_dict,nproc=nproc)

    ##
    ## Output.
    ##

    ## Set coordinates
    coords_dict = {}
    coords_dict['n'] = (['n',], [1,])
    coords_dict['time'] = (['time',], mask_times)
    coords_dict['lon'] = (['lon',], mask_lon, {'units':'degrees_east'})
    coords_dict['lat'] = (['lat',], mask_lat, {'units':'degrees_north'})

    ## Set Data
    data_dict = {}
    data_dict['grid_area'] = (['lat','lon',], AREA, {'units':'km2','description':'Area of each grid cell.'})

    # Volumetric Rain, if specified.
    if do_volrain:
        fields = [*VOLRAIN]
        for field in fields:
            if 'tser' in field:
                data_dict[field] = (['time',], VOLRAIN[field])
            else:
                data_dict[field] = (['n',], [VOLRAIN[field],])
    
    ## Create XArray Dataset
    DS = xr.Dataset(data_vars=data_dict, coords=coords_dict)

    ## Write the data to NetCDF
    fn_out = (mask_output_dir + '/lp_objects_mask_' + YMDH1_YMDH2 + '.nc').replace('///','/').replace('//','/')
    os.makedirs(mask_output_dir, exist_ok=True)

    print('Writing to: ' + fn_out, flush=True)
    DS.to_netcdf(path=fn_out, mode='w', unlimited_dims=['time',], encoding={'time': {'dtype': 'i'}, 'n': {'dtype': 'i'}})

    ## Define the mask variables here.
    ## But don't assign them yet.
    DSnew = Dataset(fn_out, 'a')
    fields = [*mask_arrays]
    fields = [x for x in fields if 'mask' in x]
    for field in fields:
        dtype = 'i1'
        this_units = '1'
        DSnew.createVariable(field,dtype,('time','lat','lon'),zlib=True,complevel=4)
        DSnew[field].setncattr('units',this_units)
    DSnew.close()

    ## Writing mask variables.
    ## Do them one at a time so it uses less memory while writing them.
    for field in fields:
        print('- ' + field)
        add_mask_var_to_netcdf(fn_out, field, mask_arrays[field]
                            , memory_target_mb = memory_target_mb)

    ## Include masked rain rates, if specified.
    if include_rain_rates:
        print('Adding masked rainfall.', flush=True)
        fields = [*mask_arrays]
        fields = [x for x in fields if 'mask' in x]
        dtype = 'float32'
        this_units = units

        for field in fields:
            new_field = field + '_with_rain'
            print(new_field)
            mask_array_with_rain = add_masked_rain_rates(mask_arrays[field], mask_times, multiply_factor, dataset_dict, nproc=nproc)

            with Dataset(fn_out, 'a') as DSnew:
                DSnew.createVariable(new_field,dtype,('time','lat','lon'),zlib=True,complevel=4)
                DSnew[new_field].setncattr('units',this_units)
            add_mask_var_to_netcdf(fn_out, new_field, mask_array_with_rain
                                , memory_target_mb = memory_target_mb, data_mask = mask_arrays[field])

        print('Done adding masked rainfall.')


################################################################################
################################################################################
################################################################################
###########  calc_individual_lpt_masks #########################################
################################################################################
################################################################################
################################################################################

def calc_individual_lpt_masks(dt_begin, dt_end, interval_hours, prod='trmm'
    ,accumulation_hours = 0, filter_stdev = 0
    , lp_objects_dir = '.', lp_objects_fn_format='objects_%Y%m%d%H.nc'
    , lpt_systems_dir = '.'
    , mask_output_dir = '.', verbose=False
    , do_volrain=False, include_rain_rates = False
    , dataset_dict = {}
    , detailed_output = False
    , calc_with_filter_radius = True
    , calc_with_accumulation_period = True
    , cold_start_mode = False
    , begin_lptid = 0, end_lptid = 10000, mjo_only = False
    , multiply_factor = 1.0
    , units = '1'
    , coarse_grid_factor = 0
    , memory_target_mb = 1000
    , nproc = 1):

    """
    dt_begin, dt_end: datetime objects for the first and last times. These are END of accumulation times!
    """
    YMDH1_YMDH2 = (dt_begin.strftime('%Y%m%d%H') + '_' + dt_end.strftime('%Y%m%d%H'))

    lpt_systems_file = (lpt_systems_dir + '/lpt_systems_'+prod+'_'+YMDH1_YMDH2+'.nc').replace('///','/').replace('//','/')
    lpt_group_file = (lpt_systems_dir + '/lpt_systems_'+prod+'_'+YMDH1_YMDH2+'.group_array.txt').replace('///','/').replace('//','/')

    MISSING = -999.0
    FILL_VALUE = MISSING

    ## Read Stitched data.
    TC = lpt.lptio.read_lpt_systems_netcdf(lpt_systems_file)
    unique_lpt_ids = np.unique(TC['lptid'])

    if mjo_only:
        lpt_list_file = (lpt_systems_dir + '/mjo_lpt_list_'+prod+'_'+YMDH1_YMDH2+'.txt')
        try:
            lpt_list = np.loadtxt(lpt_list_file,skiprows=1)
            if len(lpt_list.shape) == 1:
                mjo_lpt_list = np.unique(lpt_list[2])
            else:
                mjo_lpt_list = np.unique(lpt_list[:,2])
        except:
            mjo_lpt_list = np.array([-999]) #If trouble reading, probably no MJOs in the file.
    else:
        mjo_lpt_list = np.array([-999])

    for this_lpt_idx, this_lpt_id in enumerate(TC['lptid']):
        if int(np.floor(this_lpt_id)) < int(np.floor(begin_lptid)) or int(np.floor(this_lpt_id)) > int(np.floor(end_lptid)):
            continue
        if mjo_only and np.min(np.abs(mjo_lpt_list - this_lpt_id)) > 0.0001:
            continue
        print('Calculating LPT system mask for lptid = ' + str(this_lpt_id) + ' of time period ' + YMDH1_YMDH2 + '.')

        ## Get list of LP Objects for this LPT system.
        lp_object_id_list = TC['objid'][this_lpt_idx,0:int(TC['num_objects'][this_lpt_idx])]

        if accumulation_hours > 0 and calc_with_accumulation_period and not cold_start_mode: #Cold start mode doesn't have data before init time.
            dt00 = dt.datetime.strptime(str(int(np.min(lp_object_id_list))).zfill(14)[0:10],'%Y%m%d%H') - dt.timedelta(hours=accumulation_hours)
        else:
            dt00 = dt.datetime.strptime(str(int(np.min(lp_object_id_list))).zfill(14)[0:10],'%Y%m%d%H')
        dt0 = cftime.datetime(dt00.year,dt00.month,dt00.day,dt00.hour,calendar=TC['datetime'][0].calendar)
        dt11 = dt.datetime.strptime(str(int(np.max(lp_object_id_list))).zfill(14)[0:10],'%Y%m%d%H')
        dt1 = cftime.datetime(dt11.year,dt11.month,dt11.day,dt11.hour,calendar=TC['datetime'][0].calendar)
        duration_hours = int((dt1 - dt0).total_seconds()/3600)
        mask_times = [dt0 + dt.timedelta(hours=x) for x in range(0,duration_hours+interval_hours,interval_hours)]
        mask_arrays = None

        for lp_object_id in lp_object_id_list:
            nnnn = int(str(int(lp_object_id))[-4:])
            try:
                dt_this0 = lpt.helpers.get_objid_datetime(lp_object_id)
                dt_this = cftime.datetime(dt_this0.year,dt_this0.month,dt_this0.day,dt_this0.hour,calendar=TC['datetime'][0].calendar)
                dt_idx = [tt for tt in range(len(mask_times)) if dt_this == mask_times[tt]]
            except:
                continue


            if len(dt_idx) < 0:
                print('This time not found in mask time list. Skipping LP object id: ' + str(int(lp_object_id)))
                continue
            elif len(dt_idx) > 1:
                print('Found more than one mask time for this LP object. This should not happen! Skipping it.')
                continue
            else:
                dt_idx = dt_idx[0]

            fn = (lp_objects_dir + '/' + dt_this.strftime(lp_objects_fn_format))
            if verbose:
                print(fn)
            DS=Dataset(fn)

            ## Initialize the mask arrays dictionary if this is the first LP object.
            ## First, I need the grid information. Get this from the first LP object.
            if mask_arrays is None:
                mask_lon = DS['grid_lon'][:]
                mask_lat = DS['grid_lat'][:]
                AREA = DS['grid_area'][:]

                mask_arrays = initialize_mask_arrays(
                    len(mask_lat), len(mask_lon), len(mask_times),
                    detailed_output,
                    calc_with_accumulation_period, accumulation_hours,
                    calc_with_filter_radius)

            ##
            ## Get LP Object pixel information.
            ##
            try:
                iii = DS['pixels_x'][nnnn,:].compressed()
                jjj = DS['pixels_y'][nnnn,:].compressed()

            except:
                DS.close()
                continue

            DS.close()

            ##
            ## Fill in the mask information.
            ##
            if detailed_output:
                ## For mask_at_end_time, just use the mask from the objects file.
                mask_arrays['mask_at_end_time'][dt_idx][jjj, iii] = 1

                ## For the mask with accumulation, go backwards and fill in ones.
                if accumulation_hours > 0 and calc_with_accumulation_period:
                    n_back = int(accumulation_hours/interval_hours)
                    for ttt in range(dt_idx - n_back, dt_idx+1):
                        mask_arrays['mask_with_accumulation'][ttt][jjj, iii] = 1

            else:
                # For mask > 1, apply accumulation hours, if specified.
                # This region is expanded below in "filter width spreading"
                # For the consolidated "mask" variable, I need to make sure
                # I don't set values of "2" to be "1" in future loop iterations.
                if accumulation_hours > 0:
                    n_back = int(accumulation_hours/interval_hours)
                    for ttt in range(dt_idx - n_back, dt_idx+1):
                        dummy = mask_arrays['mask'][ttt].copy()
                        dummy[jjj, iii] = 1
                        mask_arrays['mask'][ttt] = mask_arrays['mask'][ttt].maximum(dummy)

                # Set the "inner core" of the mask to 2.
                mask_arrays['mask'][dt_idx][jjj, iii] = 2


        ##
        ## Get contours from the grid.
        ##

        ntimes = len(TC['timestamp_stitched']) #len(mask_times)
        max_len = 1000
        max_len_core = 2000

        with xr.open_dataset(lpt_systems_file) as ds:
            if 'mask_contour_lon' in ds:

                F_lon = ds['mask_contour_lon'].data
                F_lat = ds['mask_contour_lat'].data
                F_lon_core = ds['mask_contour_core_lon'].data
                F_lat_core = ds['mask_contour_core_lat'].data

            else:

                F_lon = np.full([ntimes, max_len], np.nan)
                F_lat = np.full([ntimes, max_len], np.nan)
                F_lon_core = np.full([ntimes, max_len_core], np.nan)
                F_lat_core = np.full([ntimes, max_len_core], np.nan)

            mask_contour_lon = [[] for x in range(len(mask_times))]
            mask_contour_lat = [[] for x in range(len(mask_times))]
            mask_contour_lon_core = [[] for x in range(len(mask_times))]
            mask_contour_lat_core = [[] for x in range(len(mask_times))]

            # !!!!!!!!!!!!!!!!!!!!!!!!!!!!!!!!!!!!!!!!!!!!!!!!!!!!!
            # NOTE: I will run in to trouble if:
            # - Mask contour has > 1000 points. That's hard coded.
            # It needs to adapt as new data comes in.
            # ALSO: 
            # I need to add the "spin-up" time (e.g., 3 days) to the stitched variables.
            # Right now, the consecutive LPT systems are running in to eachother.
            # !!!!!!!!!!!!!!!!!!!!!!!!!!!!!!!!!!!!!!!!!!!!!!!!!!!!!

            for dt_idx, dt_this in enumerate(mask_times):

                cg = contourpy.contour_generator(
                    mask_lon, mask_lat, mask_arrays['mask'][dt_idx].todense())

                contours = cg.lines(0.5)
                contours_core = cg.lines(1.5)

                for this_contour in contours_core:
                    mask_contour_lon_core[dt_idx] += [np.nan,]
                    mask_contour_lat_core[dt_idx] += [np.nan,]
                    mask_contour_lon_core[dt_idx] += this_contour[:,0].flatten().tolist()
                    mask_contour_lat_core[dt_idx] += this_contour[:,1].flatten().tolist()

                # Filter width spreading. (Only for the outer contour)
                for this_contour in contours:
                    res = mask_lon[1] - mask_lon[0]
                    s = Polygon(LinearRing(this_contour))
                    t2 = Polygon(s.buffer(filter_stdev*res).exterior)
                    t2_coords = np.array(
                        [t2.exterior.coords[x] for x in range(len(t2.exterior.coords))])

                    mask_contour_lon[dt_idx] += [np.nan,]
                    mask_contour_lat[dt_idx] += [np.nan,]
                    mask_contour_lon[dt_idx] += t2_coords[:,0].flatten().tolist()
                    mask_contour_lat[dt_idx] += t2_coords[:,1].flatten().tolist()

            for dt_idx, dt_this in enumerate(mask_times):

                if dt_idx < 24:
                    continue

                timestamp_stitched_idx = np.argwhere(
                    np.logical_and(
                        TC['lptid_stitched'] == this_lpt_id, 
                        TC['timestamp_stitched'] == dt_this)) 

                F_lon[timestamp_stitched_idx, 0:len(mask_contour_lon[dt_idx])] = mask_contour_lon[dt_idx]
                F_lat[timestamp_stitched_idx, 0:len(mask_contour_lat[dt_idx])] = mask_contour_lat[dt_idx]
                F_lon_core[timestamp_stitched_idx, 0:len(mask_contour_lon_core[dt_idx])] = mask_contour_lon_core[dt_idx]
                F_lat_core[timestamp_stitched_idx, 0:len(mask_contour_lat_core[dt_idx])] = mask_contour_lat_core[dt_idx]


            ## Write mask contour coordinates to LPT systems file.
            ## First, start a new set of variables if it does not yet exist.
            ## Otherwise modify the existing variables.

            with xr.open_dataset(lpt_systems_file) as ds:

                new_coords = {'mask_contour_npts': (['mask_contour_npts',], range(max_len)),
                                'mask_contour_core_npts': (['mask_contour_core_npts',], range(max_len_core))}

                desc = ('The mask_contour_core is the contour of the LPOs which make up the LPT system.'
                    + ' The mask_contour includes the entire LPO area swept out during the accumulation period'
                    + ' as well as a buffer of one standard deviation.'
                    + ' The mask_contour contains the full extent of rainfall contributing to the LPT system,'
                    + ' whereas the mask_contour_core is regarded as the core region of the LPT system.')

                new_data_vars = {
                    'mask_contour_lon': (['nstitch','mask_contour_npts'], F_lon, {'units':'degrees_east','description':desc}),
                    'mask_contour_lat': (['nstitch','mask_contour_npts'], F_lat, {'units':'degrees_north','description':desc}),
                    'mask_contour_core_lon': (['nstitch','mask_contour_core_npts'], F_lon_core, {'units':'degrees_east','description':desc}),
                    'mask_contour_core_lat': (['nstitch','mask_contour_core_npts'], F_lat_core, {'units':'degrees_north','description':desc})}

                ds2 = ds.copy().assign_coords(new_coords)
                ds2 = ds2.assign(new_data_vars)

            encoding = {
                'nlpt': {'dtype': 'i'}, 'nstitch': {'dtype': 'i'},
                'nobj': {'dtype': 'i'}, 'nobj_stitched': {'dtype': 'i'},
                'num_objects': {'dtype': 'i'},
                'mask_contour_npts': {'dtype': 'i'},
                'mask_contour_core_npts': {'dtype': 'i'},
                'is_mjo': {'dtype': 'bool'}, 'is_mjo_stitched': {'dtype': 'bool'},
                'is_mjo_eprop_stitched': {'dtype': 'bool'},
                'mask_contour_lon': {'zlib': True},
                'mask_contour_lat': {'zlib': True},
                'mask_contour_core_lon': {'zlib': True},
                'mask_contour_core_lat': {'zlib': True},
                }

            print(f'Update mask contour coordinates in {lpt_systems_file}')
            ds2.to_netcdf(path='./temp.nc', mode='w', encoding=encoding)
            os.rename('./temp.nc', lpt_systems_file)

        ##
        ## Do filter width spreading.
        ##

        do_filter = False
        if type(filter_stdev) is list:
            if filter_stdev[0] > 0 and (calc_with_filter_radius or detailed_output):
                do_filter = True
        else:
            if filter_stdev > 0 and (calc_with_filter_radius or detailed_output):
                do_filter = True
        if do_filter:
            print('Filter width spreading...this may take awhile.', flush=True)

            if detailed_output:

                if coarse_grid_factor > 1:
                    mask_arrays['mask_with_filter_at_end_time'] = feature_spread_reduce_res(mask_arrays['mask_at_end_time'], filter_stdev, coarse_grid_factor, nproc=nproc)
                else:
                    mask_arrays['mask_with_filter_at_end_time'] = feature_spread(mask_arrays['mask_at_end_time'], filter_stdev, nproc=nproc)
                if accumulation_hours > 0 and calc_with_accumulation_period:
                    if coarse_grid_factor > 1:
                        mask_arrays['mask_with_filter_and_accumulation'] = feature_spread_reduce_res(mask_arrays['mask_with_accumulation'], filter_stdev, coarse_grid_factor, nproc=nproc)
                    else:
                        mask_arrays['mask_with_filter_and_accumulation'] = feature_spread(mask_arrays['mask_with_accumulation'], filter_stdev, nproc=nproc)

            else:
                # Only spread the "1" region. Not "2."
                if coarse_grid_factor > 1:
                    mask_arrays['mask'] = feature_spread_reduce_res(
                        mask_arrays['mask'], filter_stdev,
                        reduce_res_factor=coarse_grid_factor,
                        spread_value=1, nproc=nproc)
                else:
                    mask_arrays['mask'] = feature_spread(
                        mask_arrays['mask'], filter_stdev,
                        spread_value=1, nproc=nproc)

        ## Do volumetric rain.
        if do_volrain:
            print('Now calculating the volumetric rain.', flush=True)
            VOLRAIN = mask_calc_volrain(mask_times,interval_hours,multiply_factor,AREA,mask_arrays,dataset_dict,nproc=nproc)

            # Save the volrain to the LPT systems file.
            with xr.open_dataset(lpt_systems_file) as ds:
                if 'volrain' in ds:

                    volrain = ds['volrain'].data
                    volrain_global = ds['volrain_global'].data
                    maxvolrain = ds['maxvolrain'].data
                    maxvolrain_global = ds['maxvolrain_global'].data
                    volrain_tser = ds['volrain_stitched'].data
                    volrain_global_tser = ds['volrain_global_stitched'].data

                else:

                    volrain = np.full([len(TC['lptid']),], np.nan)
                    volrain_global = np.full([len(TC['lptid']),], np.nan)
                    maxvolrain = np.full([len(TC['lptid']),], np.nan)
                    maxvolrain_global = np.full([len(TC['lptid']),], np.nan)
                    volrain_tser = np.full([ntimes,], np.nan)
                    volrain_global_tser = np.full([ntimes,], np.nan)

            volrain[this_lpt_idx] = VOLRAIN['volrain']
            volrain_global[this_lpt_idx] = VOLRAIN['volrain_global']

            for dt_idx, dt_this in enumerate(mask_times):

                if dt_idx < 24:
                    continue

                timestamp_stitched_idx = np.argwhere(
                    np.logical_and(
                        TC['lptid_stitched'] == this_lpt_id, 
                        TC['timestamp_stitched'] == dt_this)) 

                volrain_tser[timestamp_stitched_idx] = VOLRAIN['volrain_tser'][dt_idx]
                volrain_global_tser[timestamp_stitched_idx] = VOLRAIN['volrain_global_tser'][dt_idx]

            maxvolrain[this_lpt_idx] = np.nanmax(volrain_tser)
            maxvolrain_global[this_lpt_idx] = np.nanmax(volrain_global_tser)

            # Add the volrain variables to the output NetCDF file.
            print(f'Adding volrain variables to: {lpt_systems_file}')

            volrain_atts1 = {
                'units':'mm h-1 km2',
                'description':'Instantaneous volumetric rain flux of the LPT system.',
                'note':'Units assumes rain is converted to mm d-1 for LPT analysis.'}

            volrain_atts2 = {
                'units':'mm h-1 km2',
                'description':'Instantaneous volumetric rain flux: Entire area with rainfall data.',
                'note':'Units assumes rain is converted to mm d-1 for LPT analysis.'}

            volrain_atts3 = {
                'units':'mm h-1 km2',
                'description':'Max of volrain over the LPT system lifetime.',
                'note':'Units assumes rain is converted to mm d-1 for LPT analysis.'}

            volrain_atts4 = {
                'units':'mm h-1 km2',
                'description':'Max of volrain_global over the LPT system lifetime.',
                'note':'Units assumes rain is converted to mm d-1 for LPT analysis.'}

            volrain_atts5 = {
                'units':'mm km2',
                'description':'Time integral of volrain over the LPT system lifetime.',
                'note':'Units assumes rain is converted to mm d-1 for LPT analysis.'}

            volrain_atts6 = {
                'units':'mm km2',
                'description':'Time integral of volrain_global over the LPT system lifetime.',
                'note':'Units assumes rain is converted to mm d-1 for LPT analysis.'}


            data_vars = {
                'volrain_stitched': (['nstitch',], volrain_tser, volrain_atts1),
                'volrain_global_stitched': (['nstitch',], volrain_global_tser, volrain_atts2),
                'maxvolrain': (['nlpt',], maxvolrain, volrain_atts3),
                'maxvolrain_global': (['nlpt',], maxvolrain_global, volrain_atts4),
                'volrain': (['nlpt',], volrain, volrain_atts5),
                'volrain_global': (['nlpt',], volrain_global, volrain_atts6),
            }

            with xr.open_dataset(lpt_systems_file) as ds:
                ds2 = ds.copy().assign(data_vars)


            encoding = {
                'nlpt': {'dtype': 'i'}, 'nstitch': {'dtype': 'i'},
                'nobj': {'dtype': 'i'}, 'nobj_stitched': {'dtype': 'i'},
                'num_objects': {'dtype': 'i'},
                'mask_contour_npts': {'dtype': 'i'},
                'mask_contour_core_npts': {'dtype': 'i'},
                'is_mjo': {'dtype': 'bool'}, 'is_mjo_stitched': {'dtype': 'bool'},
                'is_mjo_eprop_stitched': {'dtype': 'bool'},
                'mask_contour_lon': {'zlib': True},
                'mask_contour_lat': {'zlib': True},
                'mask_contour_core_lon': {'zlib': True},
                'mask_contour_core_lat': {'zlib': True},
                }

            ds2.to_netcdf(path='./temp.nc', mode='w', encoding=encoding)
            os.rename('./temp.nc', lpt_systems_file)

        ##########################################################
        ## Include some basic LPT info for user friendliness.  ###
        ##########################################################
        lptidx = [ii for ii in range(len(TC['lptid'])) if this_lpt_id == TC['lptid'][ii]][0]

        basic_lpt_info_field_list = ['centroid_lon','centroid_lat','area'
                    ,'largest_object_centroid_lon','largest_object_centroid_lat'
                    ,'max_filtered_running_field','max_running_field','max_inst_field'
                    ,'min_filtered_running_field','min_running_field','min_inst_field'
                    ,'amean_filtered_running_field','amean_running_field','amean_inst_field']

        # Time varying properties
        for var in basic_lpt_info_field_list:
            mask_arrays[var] = MISSING * np.ones(len(mask_times))

        for ttt in range(TC['i1'][lptidx],TC['i2'][lptidx]+1):
            this_time_indx = [ii for ii in range(len(mask_times)) if TC['datetime'][ttt] == mask_times[ii]]
            if len(this_time_indx) > 0:
                for var in basic_lpt_info_field_list:
                    mask_arrays[var][this_time_indx] = TC[var][ttt]

        # Bulk properties
        for var in ['duration','maxarea','zonal_propagation_speed','meridional_propagation_speed']:
            mask_arrays[var] = TC[var][this_lpt_idx]
        ##########################################################


        ##
        ## Output.
        ##

        ## Set coordinates
        coords_dict = {}
        coords_dict['n'] = (['n',], [1,])
        coords_dict['time'] = (['time',], mask_times)
        coords_dict['lon'] = (['lon',], mask_lon, {'units':'degrees_east'})
        coords_dict['lat'] = (['lat',], mask_lat, {'units':'degrees_north'})

        ## Set Data
        data_dict = {}
        data_dict['grid_area'] = (['lat','lon',], AREA, {'units':'km2','description':'Area of each grid cell.'})

        ## Basic LPT system track data for convenience
        for mask_var in basic_lpt_info_field_list:
            data_dict[mask_var] = (['time',], mask_arrays[mask_var])

        # Volumetric Rain, if specified.
        if do_volrain:
            fields = [*VOLRAIN]
            for field in fields:
                if 'tser' in field:
                    data_dict[field] = (['time',], VOLRAIN[field])
                else:
                    data_dict[field] = (['n',], [VOLRAIN[field],])

        for mask_var in ['duration','maxarea','zonal_propagation_speed','meridional_propagation_speed']:
            print(mask_var, mask_arrays[mask_var])
            data_dict[mask_var] = (['n',], [mask_arrays[mask_var],])

        ## Create XArray Dataset
        DS = xr.Dataset(data_vars=data_dict, coords=coords_dict)
        DS.centroid_lon.attrs = {'units':'degrees_east','long_name':'centroid longitude (0-360)','standard_name':'longitude','note':'Time is end of running mean time.'}
        DS.centroid_lat.attrs = {'units':'degrees_north','long_name':'centroid latitude (-90-00)','standard_name':'latitude','note':'Time is end of running mean time.'}
        DS.largest_object_centroid_lon.attrs = {'units':'degrees_east','long_name':'centroid longitude (0-360)','standard_name':'longitude','note':'Time is end of running mean time.'}
        DS.largest_object_centroid_lat.attrs = {'units':'degrees_east','long_name':'centroid latitude (-90-00)','standard_name':'latitude','note':'Time is end of running mean time.'}
        DS.area.attrs = {'units':'km2','long_name':'LPT System enclosed area','note':'Time is end of running mean time.'}

        # Time varying fields
        for var in ['max_filtered_running_field','max_running_field','max_inst_field'
                    ,'min_filtered_running_field','min_running_field','min_inst_field'
                    ,'amean_filtered_running_field','amean_running_field','amean_inst_field']:
            DS[var].attrs = {'units':'mm day-1',
                    'long_name':'LP object running mean rain rate (at end of accum time).',
                    'note':'Time is end of running mean time. Based on mask_at_end_time'}

        DS.maxarea.attrs = {'units':'km2','long_name':'LPT System enclosed area','note':'This is the max over the LPT life time.'}
        DS.duration.attrs = {'units':'h','long_name':'LPT System duration'}
        DS.zonal_propagation_speed.attrs = {'units':'m s-1','long_name':'Zonal popagation speed','description':'Zonal popagation speed of the entire LPT system -- based on least squares fit of lon(time).'}
        DS.meridional_propagation_speed.attrs = {'units':'m s-1','long_name':'meridional popagation speed','description':'Meridional popagation speed of the entire LPT system -- based on least squares fit of lon(time).'}



        ## Write the data to NetCDF
        fn_out = (mask_output_dir + '/' + YMDH1_YMDH2 + '/lpt_system_mask_'+prod+'.lptid{0:010.4f}.nc'.format(this_lpt_id))
        os.makedirs(mask_output_dir + '/' + YMDH1_YMDH2, exist_ok=True)

        print('Writing to: ' + fn_out, flush=True)
        DS.to_netcdf(path=fn_out, mode='w', unlimited_dims=['time',], encoding={'time': {'dtype': 'i'}, 'n': {'dtype': 'i'}})
        

        ## Define the mask variables here.
        ## But don't assign them yet.
        with Dataset(fn_out, 'a') as DSnew:
            fields = [*mask_arrays]
            fields = [x for x in fields if 'mask' in x]
            for field in fields:
                dtype = 'i1'
                this_units = '1'
                DSnew.createVariable(field,dtype,('time','lat','lon'),zlib=True,complevel=4)
                DSnew[field].setncattr('units',this_units)

        ## Writing mask variables.
        ## Do them one at a time so it uses less memory while writing them.
        for field in fields:
            print('- ' + field)
            add_mask_var_to_netcdf(fn_out, field, mask_arrays[field]
                                , memory_target_mb = memory_target_mb)

        ## Include masked rain rates, if specified.
        if include_rain_rates:
            print('Adding masked rainfall.', flush=True)
            fields = [*mask_arrays]
            fields = [x for x in fields if 'mask' in x]
            dtype = 'float32'
            this_units = units

            for field in fields:
                new_field = field + '_with_rain'
                print(new_field)
                mask_array_with_rain = add_masked_rain_rates(mask_arrays[field], mask_times, multiply_factor, dataset_dict, nproc=nproc)

                with Dataset(fn_out, 'a') as DSnew:
                    DSnew.createVariable(new_field,dtype,('time','lat','lon'),zlib=True,complevel=4)
                    DSnew[new_field].setncattr('units',this_units)
                add_mask_var_to_netcdf(fn_out, new_field, mask_array_with_rain
                                    , memory_target_mb = memory_target_mb, data_mask = mask_arrays[field])

            print('Done adding masked rainfall.')



<<<<<<< HEAD
=======
        # Add the volrain variables to the output NetCDF file.
        if do_volrain:
            print(f'Adding volrain to: {lpt_systems_file}')

            fields = [*VOLRAIN]
            for field in fields:
                if not 'tser' in field:
                    with xr.open_dataset(lpt_systems_file) as ds:

                        # Which indices do I use for this LPT system?
                        this_lpt = (np.abs(ds['lptid'].data - this_lpt_id) < 0.0001)
                        this_lpt_stitched = (np.abs(ds['lptid_stitched'].data - this_lpt_id) < 0.0001)
                        print((np.abs(ds['lptid'].data - this_lpt_id), this_lpt))

                        if not field in ds:
                            volrain_all = np.nan * ds['lptid'].data
                            volrain_all_stitched = np.nan * ds['lptid_stitched'].data
                        else:
                            volrain_all = ds[field].data
                            volrain_all_stitched = ds[field+'_stitched'].data

                        volrain_all[this_lpt] = VOLRAIN[field]
                        # volrain_all_stitched[this_lpt_stitched] = VOLRAIN[field+'_tser'][72:] # Skip accum. period.
                        volrain_all_stitched[this_lpt_stitched] = VOLRAIN[field+'_tser'][-1*len(volrain_all_stitched[this_lpt_stitched]):] # Skip accum. period.

                        data_vars = {
                            field: (['nlpt',], volrain_all),
                            field+'_stitched': (['nstitch',], volrain_all_stitched),
                        }

                        encoding = {
                            'nlpt': {'dtype': 'i'}, 'nstitch': {'dtype': 'i'},
                            'nobj': {'dtype': 'i'}, 'nobj_stitched': {'dtype': 'i'},
                            'num_objects': {'dtype': 'i'},
                            'is_mjo': {'dtype': 'bool'}, 'is_mjo_stitched': {'dtype': 'bool'},
                            'is_mjo_eprop_stitched': {'dtype': 'bool'}}

                        ds2 = ds.copy().assign(data_vars)

                    fn_temp = f'temp.{os. getpid()}.nc'
                    ds2.to_netcdf(path=fn_temp, mode='w', encoding=encoding)
                    os.rename(fn_temp, lpt_systems_file)

>>>>>>> d530e953

def calc_individual_lpt_group_masks(dt_begin, dt_end, interval_hours, prod='trmm'
    ,accumulation_hours = 0, filter_stdev = 0
    , lp_objects_dir = '.', lp_objects_fn_format='objects_%Y%m%d%H.nc'
    , lpt_systems_dir = '.'
    , mask_output_dir = '.', verbose=False
    , do_volrain=False, include_rain_rates = False
    , dataset_dict = {}
    , detailed_output = False
    , calc_with_filter_radius = True
    , calc_with_accumulation_period = True
    , cold_start_mode = False
    , begin_lptid = 0, end_lptid = 10000, mjo_only = False
    , multiply_factor = 1.0
    , units = '1'
    , coarse_grid_factor = 0
    , memory_target_mb = 1000
    , nproc = 1):

    """
    dt_begin, dt_end: datetime objects for the first and last times. These are END of accumulation times!
    """
    YMDH1_YMDH2 = (dt_begin.strftime('%Y%m%d%H') + '_' + dt_end.strftime('%Y%m%d%H'))

    lpt_systems_file = (lpt_systems_dir + '/lpt_systems_'+prod+'_'+YMDH1_YMDH2+'.nc').replace('///','/').replace('//','/')
    lpt_group_file = (lpt_systems_dir + '/lpt_systems_'+prod+'_'+YMDH1_YMDH2+'.group_array.txt').replace('///','/').replace('//','/')

    MISSING = -999.0
    FILL_VALUE = MISSING

    ## Read Stitched data.
    TC = lpt.lptio.read_lpt_systems_netcdf(lpt_systems_file)
    unique_lpt_ids = np.unique(TC['lptid'])
    unique_lpt_groups = np.unique(np.floor(TC['lptid'])).astype('int')
    print(unique_lpt_groups)
    if mjo_only:
        lpt_list_file = (lpt_systems_dir + '/mjo_lpt_list_'+prod+'_'+YMDH1_YMDH2+'.txt')
        try:
            lpt_list = np.loadtxt(lpt_list_file,skiprows=1)
            if len(lpt_list.shape) == 1:
                mjo_lpt_list = np.unique(lpt_list[2])
            else:
                mjo_lpt_list = np.unique(lpt_list[:,2])
        except:
            mjo_lpt_list = np.array([-999]) #If trouble reading, probably no MJOs in the file.
    else:
        mjo_lpt_list = np.array([-999])

    for this_lpt_group_idx, this_lpt_group in enumerate(unique_lpt_groups):

        if int(np.floor(this_lpt_group)) < int(np.floor(begin_lptid)) or int(np.floor(this_lpt_group)) > int(np.floor(end_lptid)):
            continue

        print('Calculating LPT system mask for LPT group = ' + str(this_lpt_group) + ' of time period ' + YMDH1_YMDH2 + '.')

        lp_object_id_list = []
        lpt_id_in_this_group = [x for x in TC['lptid'] if int(np.floor(x)) == this_lpt_group]
        print(lpt_id_in_this_group)

        for this_lpt_id in lpt_id_in_this_group:

            this_lpt_idx = np.argwhere(TC['lptid'] == this_lpt_id).flatten()[0]
            print('Adding LPOs for lptid = ' + str(this_lpt_id) + '.')

            ## Get list of LP Objects for this LPT system.
            lp_object_id_list = np.append(
                lp_object_id_list,
                TC['objid'][this_lpt_idx,0:int(TC['num_objects'][this_lpt_idx])]
                )

        lp_object_id_list = np.unique(lp_object_id_list)

        if accumulation_hours > 0 and calc_with_accumulation_period and not cold_start_mode: #Cold start mode doesn't have data before init time.
            dt00 = dt.datetime.strptime(str(int(np.min(lp_object_id_list))).zfill(14)[0:10],'%Y%m%d%H') - dt.timedelta(hours=accumulation_hours)
        else:
            dt00 = dt.datetime.strptime(str(int(np.min(lp_object_id_list))).zfill(14)[0:10],'%Y%m%d%H')
        dt0 = cftime.datetime(dt00.year,dt00.month,dt00.day,dt00.hour,calendar=TC['datetime'][0].calendar)
        dt11 = dt.datetime.strptime(str(int(np.max(lp_object_id_list))).zfill(14)[0:10],'%Y%m%d%H')
        dt1 = cftime.datetime(dt11.year,dt11.month,dt11.day,dt11.hour,calendar=TC['datetime'][0].calendar)
        duration_hours = int((dt1 - dt0).total_seconds()/3600)
        mask_times = [dt0 + dt.timedelta(hours=x) for x in range(0,duration_hours+interval_hours,interval_hours)]
        mask_arrays = None

        for lp_object_id in lp_object_id_list:
            nnnn = int(str(int(lp_object_id))[-4:])
            try:
                dt_this0 = lpt.helpers.get_objid_datetime(lp_object_id)
                dt_this = cftime.datetime(dt_this0.year,dt_this0.month,dt_this0.day,dt_this0.hour,calendar=TC['datetime'][0].calendar)
                dt_idx = [tt for tt in range(len(mask_times)) if dt_this == mask_times[tt]]
            except:
                continue


            if len(dt_idx) < 0:
                print('This time not found in mask time list. Skipping LP object id: ' + str(int(lp_object_id)))
                continue
            elif len(dt_idx) > 1:
                print('Found more than one mask time for this LP object. This should not happen! Skipping it.')
                continue
            else:
                dt_idx = dt_idx[0]

            fn = (lp_objects_dir + '/' + dt_this.strftime(lp_objects_fn_format))
            if verbose:
                print(fn)
            DS=Dataset(fn)

            ## Initialize the mask arrays dictionary if this is the first LP object.
            ## First, I need the grid information. Get this from the first LP object.
            if mask_arrays is None:
                mask_lon = DS['grid_lon'][:]
                mask_lat = DS['grid_lat'][:]
                AREA = DS['grid_area'][:]

                mask_arrays = initialize_mask_arrays(
                    len(mask_lat), len(mask_lon), len(mask_times),
                    detailed_output,
                    calc_with_accumulation_period, accumulation_hours,
                    calc_with_filter_radius)

            ##
            ## Get LP Object pixel information.
            ##
            try:
                iii = DS['pixels_x'][nnnn,:].compressed()
                jjj = DS['pixels_y'][nnnn,:].compressed()

            except:
                DS.close()
                continue

            DS.close()

            ##
            ## Fill in the mask information.
            ##

            ## For mask_at_end_time, just use the mask from the objects file.
            if detailed_output:
                mask_arrays['mask_at_end_time'][dt_idx][jjj, iii] = 1

                ## For the mask with accumulation, go backwards and fill in ones.
                if accumulation_hours > 0 and calc_with_accumulation_period:
                    n_back = int(accumulation_hours/interval_hours)
                    for ttt in range(dt_idx - n_back, dt_idx+1):
                        mask_arrays['mask_with_accumulation'][ttt][jjj, iii] = 1

            else:
                # For mask > 1, apply accumulation hours, if specified.
                # This region is expanded below in "filter width spreading"
                # For the consolidated "mask" variable, I need to make sure
                # I don't set values of "2" to be "1" in future loop iterations.
                if accumulation_hours > 0:
                    n_back = int(accumulation_hours/interval_hours)
                    for ttt in range(dt_idx - n_back, dt_idx+1):
                        dummy = mask_arrays['mask'][ttt].copy()
                        dummy[jjj, iii] = 1
                        mask_arrays['mask'][ttt] = mask_arrays['mask'][ttt].maximum(dummy)

                # Set the "inner core" of the mask to 2.
                mask_arrays['mask'][dt_idx][jjj, iii] = 2

        ##
        ## Do filter width spreading.
        ##

        do_filter = False
        if type(filter_stdev) is list:
            if filter_stdev[0] > 0 and (calc_with_filter_radius or detailed_output):
                do_filter = True
        else:
            if filter_stdev > 0 and (calc_with_filter_radius or detailed_output):
                do_filter = True
        if do_filter:
            print('Filter width spreading...this may take awhile.', flush=True)

            if detailed_output:

                if coarse_grid_factor > 1:
                    mask_arrays['mask_with_filter_at_end_time'] = feature_spread_reduce_res(mask_arrays['mask_at_end_time'], filter_stdev, coarse_grid_factor, nproc=nproc)
                else:
                    mask_arrays['mask_with_filter_at_end_time'] = feature_spread(mask_arrays['mask_at_end_time'], filter_stdev, nproc=nproc)
                if accumulation_hours > 0 and calc_with_accumulation_period:
                    if coarse_grid_factor > 1:
                        mask_arrays['mask_with_filter_and_accumulation'] = feature_spread_reduce_res(mask_arrays['mask_with_accumulation'], filter_stdev, coarse_grid_factor, nproc=nproc)
                    else:
                        mask_arrays['mask_with_filter_and_accumulation'] = feature_spread(mask_arrays['mask_with_accumulation'], filter_stdev, nproc=nproc)

            else:
                # Only spread the "1" region. Not "2."
                if coarse_grid_factor > 1:
                    mask_arrays['mask'] = feature_spread_reduce_res(
                        mask_arrays['mask'], filter_stdev,
                        reduce_res_factor=coarse_grid_factor,
                        spread_value=1, nproc=nproc)
                else:
                    mask_arrays['mask'] = feature_spread(
                        mask_arrays['mask'], filter_stdev,
                        spread_value=1, nproc=nproc)


        ## Do volumetric rain.
        if do_volrain:
            print('Now calculating the volumetric rain.', flush=True)
            VOLRAIN = mask_calc_volrain(mask_times,interval_hours,multiply_factor,AREA,mask_arrays,dataset_dict,nproc=nproc)


        ##########################################################
        ## Include some basic LPT info for user friendliness.  ###
        ##########################################################
        lptidx = [ii for ii in range(len(TC['lptid'])) if this_lpt_id == TC['lptid'][ii]][0]

        basic_lpt_info_field_list = ['centroid_lon','centroid_lat','area'
                    ,'largest_object_centroid_lon','largest_object_centroid_lat'
                    ,'max_filtered_running_field','max_running_field','max_inst_field'
                    ,'min_filtered_running_field','min_running_field','min_inst_field'
                    ,'amean_filtered_running_field','amean_running_field','amean_inst_field']

        # Time varying properties
        for var in basic_lpt_info_field_list:
            mask_arrays[var] = MISSING * np.ones(len(mask_times))

        for ttt in range(TC['i1'][lptidx],TC['i2'][lptidx]+1):
            this_time_indx = [ii for ii in range(len(mask_times)) if TC['datetime'][ttt] == mask_times[ii]]
            if len(this_time_indx) > 0:
                for var in basic_lpt_info_field_list:
                    mask_arrays[var][this_time_indx] = TC[var][ttt]

        # Bulk properties
        for var in ['duration','maxarea','zonal_propagation_speed','meridional_propagation_speed']:
            mask_arrays[var] = TC[var][this_lpt_idx]
        ##########################################################


        ##
        ## Output.
        ##

        ## Set coordinates
        coords_dict = {}
        coords_dict['n'] = (['n',], [1,])
        coords_dict['time'] = (['time',], mask_times)
        coords_dict['lon'] = (['lon',], mask_lon, {'units':'degrees_east'})
        coords_dict['lat'] = (['lat',], mask_lat, {'units':'degrees_north'})

        ## Set Data
        data_dict = {}
        data_dict['grid_area'] = (['lat','lon',], AREA, {'units':'km2','description':'Area of each grid cell.'})

        ## Basic LPT system track data for convenience
        for mask_var in basic_lpt_info_field_list:
            data_dict[mask_var] = (['time',], mask_arrays[mask_var])

        # Volumetric Rain, if specified.
        if do_volrain:
            fields = [*VOLRAIN]
            for field in fields:
                if 'tser' in field:
                    data_dict[field] = (['time',], VOLRAIN[field])
                else:
                    data_dict[field] = (['n',], [VOLRAIN[field],])

        for mask_var in ['duration','maxarea','zonal_propagation_speed','meridional_propagation_speed']:
            print(mask_var, mask_arrays[mask_var])
            data_dict[mask_var] = (['n',], [mask_arrays[mask_var],])

        ## Create XArray Dataset
        DS = xr.Dataset(data_vars=data_dict, coords=coords_dict)
        DS.centroid_lon.attrs = {'units':'degrees_east','long_name':'centroid longitude (0-360)','standard_name':'longitude','note':'Time is end of running mean time.'}
        DS.centroid_lat.attrs = {'units':'degrees_north','long_name':'centroid latitude (-90-00)','standard_name':'latitude','note':'Time is end of running mean time.'}
        DS.largest_object_centroid_lon.attrs = {'units':'degrees_east','long_name':'centroid longitude (0-360)','standard_name':'longitude','note':'Time is end of running mean time.'}
        DS.largest_object_centroid_lat.attrs = {'units':'degrees_east','long_name':'centroid latitude (-90-00)','standard_name':'latitude','note':'Time is end of running mean time.'}
        DS.area.attrs = {'units':'km2','long_name':'LPT System enclosed area','note':'Time is end of running mean time.'}

        # Time varying fields
        for var in ['max_filtered_running_field','max_running_field','max_inst_field'
                    ,'min_filtered_running_field','min_running_field','min_inst_field'
                    ,'amean_filtered_running_field','amean_running_field','amean_inst_field']:
            DS[var].attrs = {'units':'mm day-1',
                    'long_name':'LP object running mean rain rate (at end of accum time).',
                    'note':'Time is end of running mean time. Based on mask_at_end_time'}

        DS.maxarea.attrs = {'units':'km2','long_name':'LPT System enclosed area','note':'This is the max over the LPT life time.'}
        DS.duration.attrs = {'units':'h','long_name':'LPT System duration'}
        DS.zonal_propagation_speed.attrs = {'units':'m s-1','long_name':'Zonal popagation speed','description':'Zonal popagation speed of the entire LPT system -- based on least squares fit of lon(time).'}
        DS.meridional_propagation_speed.attrs = {'units':'m s-1','long_name':'meridional popagation speed','description':'Meridional popagation speed of the entire LPT system -- based on least squares fit of lon(time).'}



        ## Write the data to NetCDF
        fn_out = (mask_output_dir + '/' + YMDH1_YMDH2 + '/lpt_system_mask_'+prod+'.lptid{0:05d}.group.nc'.format(this_lpt_group))
        os.makedirs(mask_output_dir + '/' + YMDH1_YMDH2, exist_ok=True)

        print('Writing to: ' + fn_out, flush=True)
        DS.to_netcdf(path=fn_out, mode='w', unlimited_dims=['time',], encoding={'time': {'dtype': 'i'}, 'n': {'dtype': 'i'}})
        

        ## Define the mask variables here.
        ## But don't assign them yet.
        with Dataset(fn_out, 'a') as DSnew:
            fields = [*mask_arrays]
            fields = [x for x in fields if 'mask' in x]
            for field in fields:
                dtype = 'i1'
                this_units = '1'
                DSnew.createVariable(field,dtype,('time','lat','lon'),zlib=True,complevel=4)
                DSnew[field].setncattr('units',this_units)

        ## Writing mask variables.
        ## Do them one at a time so it uses less memory while writing them.
        for field in fields:
            print('- ' + field)
            add_mask_var_to_netcdf(fn_out, field, mask_arrays[field]
                                , memory_target_mb = memory_target_mb)

        ## Include masked rain rates, if specified.
        if include_rain_rates:
            print('Adding masked rainfall.', flush=True)
            fields = [*mask_arrays]
            fields = [x for x in fields if 'mask' in x]
            dtype = 'float32'
            this_units = units

            for field in fields:
                new_field = field + '_with_rain'
                print(new_field)
                mask_array_with_rain = add_masked_rain_rates(mask_arrays[field], mask_times, multiply_factor, dataset_dict, nproc=nproc)

                with Dataset(fn_out, 'a') as DSnew:
                    DSnew.createVariable(new_field,dtype,('time','lat','lon'),zlib=True,complevel=4)
                    DSnew[new_field].setncattr('units',this_units)
                add_mask_var_to_netcdf(fn_out, new_field, mask_array_with_rain
                                    , memory_target_mb = memory_target_mb, data_mask = mask_arrays[field])

            print('Done adding masked rainfall.')





################################################################################
################################################################################
################################################################################
###########  calc_composite_lpt_mask ###########################################
################################################################################
################################################################################
################################################################################

def calc_composite_lpt_mask(dt_begin, dt_end, interval_hours, prod='trmm'
    , accumulation_hours = 0, filter_stdev = 0
    , lp_objects_dir = '.', lp_objects_fn_format='%Y/%m/%Y%m%d/objects_%Y%m%d%H.nc'
    , lpt_systems_dir = '.'
    , mask_output_dir = '.', verbose=True
    , do_volrain=False, include_rain_rates = False
    , dataset_dict = {}
    , detailed_output = False
    , cold_start_mode = False
    , calc_with_filter_radius = True
    , calc_with_accumulation_period = True
    , multiply_factor = 1.0
    , units = '1'
    , coarse_grid_factor = 0
    , subset='all'
    , memory_target_mb = 1000
    , nproc = 1):

    """
    dt_begin, dt_end: datetime objects for the first and last times. These are END of accumulation times!
    """


    def rain_read_function(dt, verbose=False):
        return lpt.readdata.read_generic_netcdf_at_datetime(dt, data_dir = rain_dir, verbose=verbose)

    YMDH1_YMDH2 = (dt_begin.strftime('%Y%m%d%H') + '_' + dt_end.strftime('%Y%m%d%H'))

    lpt_systems_file = (lpt_systems_dir + '/lpt_systems_'+prod+'_'+YMDH1_YMDH2+'.nc')
    lpt_group_file = (lpt_systems_dir + '/lpt_systems_'+prod+'_'+YMDH1_YMDH2+'.group_array.txt')


    MISSING = -999.0
    FILL_VALUE = MISSING


    dt_hours = interval_hours
    if accumulation_hours > 0 and calc_with_accumulation_period and not cold_start_mode: #Cold start mode doesn't have data before init time.
        dt00 = dt_begin - dt.timedelta(hours=accumulation_hours) #(dt_begin - dt.datetime(1970,1,1,0,0,0)).total_seconds()/3600.0 - accumulation_hours
    else:
        dt00 = dt_begin #(dt_begin - dt.datetime(1970,1,1,0,0,0)).total_seconds()/3600.0
    grand_mask_times = lpt.helpers.dtrange(dt00, dt_end + dt.timedelta(hours=int(dt_hours)), dt_hours)   # [dt.datetime(1970,1,1,0,0,0) + dt.timedelta(hours=x) for x in grand_mask_timestamps]


    ## Initialize the mask arrays dictionary if this is the first LP object.
    ## First, I need the grid information. Get this from the first LP object.
    fn = (lp_objects_dir + '/' + dt_begin.strftime(lp_objects_fn_format))
    with Dataset(fn) as DS:
        grand_mask_lon = DS['grid_lon'][:]
        grand_mask_lat = DS['grid_lat'][:]
        AREA = DS['grid_area'][:]

    mask_arrays = initialize_mask_arrays(
        len(grand_mask_lat), len(grand_mask_lon), len(grand_mask_times),
        detailed_output,
        calc_with_accumulation_period, accumulation_hours,
        calc_with_filter_radius)

    ## Read Stitched NetCDF data.
    TC = lpt.lptio.read_lpt_systems_netcdf(lpt_systems_file)
    
    unique_lpt_ids = np.unique(TC['lptid'])

    ############################################################################
    ## Get LPT list if it's MJO (subset='mjo') or non MJO (subset='non_mjo') case.
    ## Over-ride unique_lpt_ids so it only includes those LPTs.
    if subset == 'mjo':
        lpt_list_file = (lpt_systems_dir + '/mjo_lpt_list_'+prod+'_'+YMDH1_YMDH2+'.txt')
        try:
            lpt_list = np.loadtxt(lpt_list_file,skiprows=1)
            if len(lpt_list.shape) == 1:
                unique_lpt_ids = np.unique(lpt_list[2])
            else:
                unique_lpt_ids = np.unique(lpt_list[:,2])
        except:
            unique_lpt_ids = np.array([])

    if subset == 'non_mjo':
        lpt_list_file = (lpt_systems_dir + '/non_mjo_lpt_list_'+prod+'_'+YMDH1_YMDH2+'.txt')
        try:
            lpt_list = np.loadtxt(lpt_list_file,skiprows=1)
            if len(lpt_list.shape) == 1:
                unique_lpt_ids = np.unique(lpt_list[2])
            else:
                unique_lpt_ids = np.unique(lpt_list[:,2])
        except:
            unique_lpt_ids = np.array([])

    ############################################################################


    for this_lpt_id in unique_lpt_ids:
        print('Adding LPT system mask for lptid = ' + str(this_lpt_id) + ' (max = ' + str(np.max(unique_lpt_ids)) + ') of time period ' + YMDH1_YMDH2 + '.')

        ## Get list of LP Objects for this LPT system.
        this_lpt_idx = np.argwhere(np.round(10000*TC['lptid']) == np.round(10000*this_lpt_id))[0][0]
        lp_object_id_list = TC['objid'][this_lpt_idx,0:int(TC['num_objects'][this_lpt_idx])]

        dt00 = dt.datetime.strptime(str(int(np.min(lp_object_id_list))).zfill(14)[0:10],'%Y%m%d%H')
        dt0 = cftime.datetime(dt00.year,dt00.month,dt00.day,dt00.hour,calendar=TC['datetime'][0].calendar)
        dt11 = dt.datetime.strptime(str(int(np.max(lp_object_id_list))).zfill(14)[0:10],'%Y%m%d%H')
        dt1 = cftime.datetime(dt11.year,dt11.month,dt11.day,dt11.hour,calendar=TC['datetime'][0].calendar)
        duration_hours = int((dt1 - dt0).total_seconds()/3600)

        for lp_object_id in lp_object_id_list:

            nnnn = int(str(int(lp_object_id))[-4:])
            try:
                dt_this0 = lpt.helpers.get_objid_datetime(lp_object_id)
                dt_this = cftime.datetime(dt_this0.year,dt_this0.month,dt_this0.day,dt_this0.hour,calendar=TC['datetime'][0].calendar)
                dt_idx = [tt for tt in range(len(grand_mask_times)) if dt_this == grand_mask_times[tt]]
            except:
                continue

            if len(dt_idx) < 0:
                print('This time not found in mask time list. Skipping LP object id: ' + str(int(lp_object_id)))
                continue
            elif len(dt_idx) > 1:
                print('Found more than one mask time for this LP object. This should not happen! Skipping it.')
                continue
            else:
                dt_idx = dt_idx[0]

            fn = (lp_objects_dir + '/' + dt_this.strftime(lp_objects_fn_format))
            DS=Dataset(fn)

            ##
            ## Get LP Object pixel information.
            ##
            try:
                iii = DS['pixels_x'][nnnn,:].compressed()
                jjj = DS['pixels_y'][nnnn,:].compressed()
            except:
                DS.close()
                continue

            DS.close()

            ##
            ## Fill in the mask information.
            ##

            if detailed_output:
                ## For mask_at_end_time, just use the mask from the objects file.
                mask_arrays['mask_at_end_time'][dt_idx][jjj, iii] = 1

                ## For the mask with accumulation, go backwards and fill in ones.
                if accumulation_hours > 0 and calc_with_accumulation_period:
                    n_back = int(accumulation_hours/interval_hours)
                    for ttt in range(dt_idx - n_back, dt_idx+1):
                        mask_arrays['mask_with_accumulation'][ttt][jjj, iii] = 1

            else:
                # For mask > 1, apply accumulation hours, if specified.
                # This region is expanded below in "filter width spreading"
                # For the consolidated "mask" variable, I need to make sure
                # I don't set values of "2" to be "1" in future loop iterations.
                if accumulation_hours > 0:
                    n_back = int(accumulation_hours/interval_hours)
                    for ttt in range(dt_idx - n_back, dt_idx+1):
                        dummy = mask_arrays['mask'][ttt].copy()
                        dummy[jjj, iii] = 1
                        mask_arrays['mask'][ttt] = mask_arrays['mask'][ttt].maximum(dummy)

                # Set the "inner core" of the mask to 2.
                mask_arrays['mask'][dt_idx][jjj, iii] = 2

    ##
    ## Do filter width spreading.
    ##

    do_filter = False
    if type(filter_stdev) is list:
        if filter_stdev[0] > 0 and (calc_with_filter_radius or detailed_output):
            do_filter = True
    else:
        if filter_stdev > 0 and (calc_with_filter_radius or detailed_output):
            do_filter = True
    if do_filter:
        print('Filter width spreading...this may take awhile.', flush=True)

        if detailed_output:

            if coarse_grid_factor > 1:
                mask_arrays['mask_with_filter_at_end_time'] = feature_spread_reduce_res(mask_arrays['mask_at_end_time'], filter_stdev, coarse_grid_factor, nproc=nproc)
            else:
                mask_arrays['mask_with_filter_at_end_time'] = feature_spread(mask_arrays['mask_at_end_time'], filter_stdev, nproc=nproc)
            if accumulation_hours > 0 and calc_with_accumulation_period:
                if coarse_grid_factor > 1:
                    mask_arrays['mask_with_filter_and_accumulation'] = feature_spread_reduce_res(mask_arrays['mask_with_accumulation'], filter_stdev, coarse_grid_factor, nproc=nproc)
                else:
                    mask_arrays['mask_with_filter_and_accumulation'] = feature_spread(mask_arrays['mask_with_accumulation'], filter_stdev, nproc=nproc)

        else:
            # Only spread the "1" region. Not "2."
            if coarse_grid_factor > 1:
                mask_arrays['mask'] = feature_spread_reduce_res(
                    mask_arrays['mask'], filter_stdev,
                    reduce_res_factor=coarse_grid_factor,
                    spread_value=1, nproc=nproc)
            else:
                mask_arrays['mask'] = feature_spread(
                    mask_arrays['mask'], filter_stdev,
                    spread_value=1, nproc=nproc)

    ## Do volumetric rain.
    if do_volrain:
        print('Now calculating the volumetric rain.', flush=True)
        VOLRAIN = mask_calc_volrain(grand_mask_times,interval_hours,multiply_factor,AREA,mask_arrays,dataset_dict,nproc=nproc)


    ##
    ## Output.
    ##
    if subset == 'mjo':
        fn_out = (mask_output_dir+'/lpt_composite_mask_'+YMDH1_YMDH2+'_mjo_lpt.nc')
    elif subset == 'non_mjo':
        fn_out = (mask_output_dir+'/lpt_composite_mask_'+YMDH1_YMDH2+'_non_mjo_lpt.nc')
    else:
        fn_out = (mask_output_dir+'/lpt_composite_mask_'+YMDH1_YMDH2+'.nc')


    ## Set coordinates
    coords_dict = {}
    coords_dict['n'] = (['n',], [1,])
    coords_dict['time'] = (['time',], grand_mask_times)
    coords_dict['lon'] = (['lon',], grand_mask_lon, {'units':'degrees_east'})
    coords_dict['lat'] = (['lat',], grand_mask_lat, {'units':'degrees_north'})

    ## Set Data
    data_dict = {}
    data_dict['grid_area'] = (['lat','lon',], AREA, {'units':'km2','description':'Area of each grid cell.'})

    # Volumetric Rain, if specified.
    if do_volrain:
        fields = [*VOLRAIN]
        for field in fields:
            if 'tser' in field:
                data_dict[field] = (['time',], VOLRAIN[field])
            else:
                data_dict[field] = (['n',], [VOLRAIN[field],])

    DS = xr.Dataset(data_vars=data_dict, coords=coords_dict)

    ## Write the data to NetCDF
    os.makedirs(mask_output_dir + '/' + YMDH1_YMDH2, exist_ok=True)

    print('Writing to: ' + fn_out, flush=True)
    DS.to_netcdf(path=fn_out, mode='w', unlimited_dims=['time',], encoding={'time': {'dtype': 'i'}, 'n': {'dtype': 'i'}})
    

    ## Define the mask variables here.
    ## But don't assign them yet.
    with Dataset(fn_out, 'a') as DSnew:
        fields = [*mask_arrays]
        fields = [x for x in fields if 'mask' in x]
        for field in fields:
            dtype = 'i1'
            this_units = '1'
            DSnew.createVariable(field,dtype,('time','lat','lon'),zlib=True,complevel=4)
            DSnew[field].setncattr('units',this_units)

    ## Writing mask variables.
    ## Do them one at a time so it uses less memory while writing them.
    for field in fields:
        print('- ' + field)
        add_mask_var_to_netcdf(fn_out, field, mask_arrays[field]
                            , memory_target_mb = memory_target_mb)

    ## Include masked rain rates, if specified.
    if include_rain_rates:
        print('Adding masked rainfall.', flush=True)
        fields = [*mask_arrays]
        fields = [x for x in fields if 'mask' in x]
        dtype = 'float32'
        this_units = units

        for field in fields:
            new_field = field + '_with_rain'
            print(new_field)
            mask_array_with_rain = add_masked_rain_rates(mask_arrays[field], grand_mask_times, multiply_factor, dataset_dict, nproc=nproc)

            with Dataset(fn_out, 'a') as DSnew:
                DSnew.createVariable(new_field,dtype,('time','lat','lon'),zlib=True,complevel=4)
                DSnew[new_field].setncattr('units',this_units)
            add_mask_var_to_netcdf(fn_out, new_field, mask_array_with_rain
                                , memory_target_mb = memory_target_mb, data_mask = mask_arrays[field])

        print('Done adding masked rainfall.')
<|MERGE_RESOLUTION|>--- conflicted
+++ resolved
@@ -1142,10 +1142,6 @@
 
             print('Done adding masked rainfall.')
 
-
-
-<<<<<<< HEAD
-=======
         # Add the volrain variables to the output NetCDF file.
         if do_volrain:
             print(f'Adding volrain to: {lpt_systems_file}')
@@ -1189,7 +1185,6 @@
                     ds2.to_netcdf(path=fn_temp, mode='w', encoding=encoding)
                     os.rename(fn_temp, lpt_systems_file)
 
->>>>>>> d530e953
 
 def calc_individual_lpt_group_masks(dt_begin, dt_end, interval_hours, prod='trmm'
     ,accumulation_hours = 0, filter_stdev = 0
